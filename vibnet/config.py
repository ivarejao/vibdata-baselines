import os
from pathlib import Path
from typing import Any, Type

import numpy as np
import torch
import vibdata.deep.signal.transforms as deep_transforms
import vibdata.raw as datasets
import yaml
from sklearn.base import BaseEstimator
from sklearn.ensemble import RandomForestClassifier
from sklearn.model_selection import GridSearchCV, StratifiedKFold
from sklearn.neighbors import KNeighborsClassifier
from sklearn.pipeline import Pipeline
from sklearn.preprocessing import StandardScaler
from vibdata.deep.DeepDataset import DeepDataset, convertDataset

<<<<<<< HEAD
from vibnet.models.Alexnet1d import alexnet
from vibnet.models.M5 import M5
=======
import vibnet.data.resampling as resampler_pkg
>>>>>>> 4cc57e85
from vibnet.models.model import Model
from vibnet.models.Resnet1d import resnet18, resnet34
from vibnet.utils.sklearn import (
    SingleSplit,
    TrainDataset,
    VibnetEstimator,
    VibnetStandardScaler,
)

__all__ = ["Config", "ConfigSklearn"]

_DEEP_MODELS = ["alexnet", "resnet18", "resnet34", "xresnet18", "m5", "resnet18-tsai"]

RESAMPLING_DATASETS = {"IMS", "XJTU"}


class Config:
    def __init__(self, config_path, args=None):
        self.config = {}
        self.load(config_path)

        # Override the configuration with the cli args
        # if args:
        #     self.args = args
        #     self.config["epochs"] = self.config["epochs"] if args.epochs is None else self.args.epochs
        #     self.config["optimizer"]["parameters"]["lr"] = (
        #         self.config["optimizer"]["parameters"]["lr"] if args.lr is None else self.args.lr
        #     )
        #     self.config["dataset"]["name"] = (
        #         self.config["dataset"]["name"] if args.dataset is None else self.args.dataset
        #     )
        #     self.config["batch_size"] = self.config["batch_size"] if args.dataset is None else self.args.batch_size

        self.setup_model()

    def load(self, path):
        with open(path, "r") as file:
            config_str = file.read()
        self.config = yaml.load(config_str, Loader=yaml.FullLoader)

    def setup_model(self):
        name = self.config["model"]["name"]
        parameters = self.config["model"]["parameters"]
        output_param_name = self.config["model"]["output_param"]

        # TODO: improve it by only calling one time this funcion
        dataset: DeepDataset = self.get_dataset()
        parameters[output_param_name] = len(dataset.get_labels())

        self.model_constructor = Model(name, **parameters)

    def __repr__(self):
        return yaml.dump(self.config, default_flow_style=False)

    def __getitem__(self, item):
        return self.config[item]

    def __contains__(self, item):
        return item in self.config

    def get_yaml(self):
        return self.config

    def get_optimizer(self, model_parameters, **kwargs):
        opt_params = self.config["optimizer"]["parameters"]
        # Override the params
        for key, value in kwargs.items():
            # Just ensure that the key exists in optimizer params
            if key in opt_params:
                opt_params[key] = value

        return getattr(torch.optim, self.config["optimizer"]["name"])(
            model_parameters, **opt_params
        )

    def get_lr_scheduler(self, optimizer: torch.optim.Optimizer):
        lr_schedulers = []
        for scheduler in self.config["lr_scheduler"]:
            lr_schedulers.append(
                getattr(torch.optim.lr_scheduler, scheduler["name"])(
                    optimizer, **scheduler["parameters"]
                )
            )
        return lr_schedulers

    def get_device(self):
        """
        If cuda device is avalaible, get the last one, as it more likely to not been used by other users
        """
        if torch.cuda.is_available():
            dev_number = torch.cuda.device_count()
            device = torch.device(f"cuda:{dev_number-1}")
        else:
            device = torch.device("cpu")
        return device

    def get_model(self, **kwargs) -> torch.nn.Module:
        # Besides the default parameters given when Config is instantiated, these can be override, passing as kwargs
        # into this method
        return self.model_constructor.new(**kwargs)

    def get_dataset(self):
        dataset_name = self.config["dataset"]["name"]

        # Get raw root_dir
        raw_root_dir = self.config["dataset"]["raw"]["root"]
        raw_dataset_package = getattr(datasets, dataset_name)
        raw_dataset_module = getattr(raw_dataset_package, dataset_name)
        raw_dataset = getattr(raw_dataset_module, dataset_name + "_raw")(
            raw_root_dir, download=True
        )

        deep_root_dir = os.path.join(
            self.config["dataset"]["deep"]["root"], dataset_name
        )
        # Get the transforms to be applied
        transforms_config = self.config["dataset"]["deep"]["transforms"]
        transforms = deep_transforms.Sequential(
<<<<<<< HEAD
            [
                getattr(deep_transforms, t["name"])(**t["parameters"])
                for t in transforms_config
            ]
        )
        # Convert the raw dataset to deepdataset
        convertDataset(
            dataset=raw_dataset, transforms=transforms, dir_path=deep_root_dir
        )
        dataset = DeepDataset(deep_root_dir, transforms)
        return dataset


def _get_model_class(name: str):
    # Import tsai models inside match case to prevent slowdown when not using these
    # models as they execute tkinter and matplotlib during import
    match name:
        case "alexnet":
            return alexnet
        case "resnet18":
            return resnet18
        case "resnet34":
            resnet34
        case "xresnet18":
            from tsai.models.XResNet1d import xresnet18

            return xresnet18
        case "m5":
            return M5
        case "resnet18-tsai":
            from tsai.models.ResNet import ResNet

            return ResNet
        case _:
            raise RuntimeError(f"Unknown model {name}")


def _get_sklearn_class(name: str) -> Type[BaseEstimator]:
    match name:
        case "randomforest":
            return RandomForestClassifier
        case "knn":
            return KNeighborsClassifier
        case _:
            raise RuntimeError(f"Unknown model {name}")


class ConfigSklearn:
    def __init__(self, config_path: str | Path, args=None):
        self.config = {}
        with open(config_path, "r") as file:
            self.config = yaml.safe_load(file)

        self.dataset: DeepDataset | None = None
        self.group_name_ = ""

    @property
    def group_name(self) -> str:
        return self.group_name_

    def __repr__(self):
        return yaml.dump(self.config, default_flow_style=False)

    def __getitem__(self, item):
        return self.config[item]

    def __contains__(self, item):
        return item in self.config

    def get_yaml(self) -> dict[str, Any]:
        return self.config

    def _get_dataset_deep(self) -> DeepDataset:
        if self.dataset is not None:
            return self.dataset

        dataset_name = self.config["dataset"]["name"]

        # Get raw root_dir
        raw_root_dir = self.config["dataset"]["raw"]["root"]
        raw_dataset_package = getattr(datasets, dataset_name)
        raw_dataset_module = getattr(raw_dataset_package, dataset_name)
        raw_dataset = getattr(raw_dataset_module, dataset_name + "_raw")(
            raw_root_dir, download=True
        )

        deep_root_dir = os.path.join(
            self.config["dataset"]["deep"]["root"], dataset_name
        )
        # Get the transforms to be applied
        transforms_config = self.config["dataset"]["deep"]["transforms"]
        transforms = deep_transforms.Sequential(
            [
                getattr(deep_transforms, t["name"])(**t["parameters"])
                for t in transforms_config
            ]
        )
        # Convert the raw dataset to deepdataset
        convertDataset(
            dataset=raw_dataset, transforms=transforms, dir_path=deep_root_dir
        )
        self.dataset = DeepDataset(deep_root_dir, transforms)
        return self.dataset

    def _add_scaler(self, estimator: BaseEstimator) -> Pipeline:
        if self.is_deep_learning:
            scaler = VibnetStandardScaler(verbose=True)
        else:
            scaler = StandardScaler()

        pipeline = Pipeline([("scaler", scaler), ("classifier", estimator)])
        return pipeline

    def _get_estimator_deep(self) -> VibnetEstimator:
        dataset = self.get_dataset()
        wrapped_dataset = TrainDataset(dataset)
        targets = wrapped_dataset.targets
        num_classes = np.unique(targets).size
        estimator_parameters = {"num_classes": num_classes}

        model_config = self.config["model"]
        estimator_parameters["module"] = _get_model_class(model_config["name"])
        estimator_parameters.update(
            {"module__" + k: v for k, v in model_config["parameters"].items()}
        )

        optimizer_config = self.config["optimizer"]
        estimator_parameters["optimizer"] = getattr(
            torch.optim, optimizer_config["name"]
        )
        estimator_parameters.update(
            {"optimizer__" + k: v for k, v in optimizer_config["parameters"].items()}
        )

        # Extra parameters
        max_epochs = self.config["epochs"]
        batch_size = self.config["batch_size"]
        train_split = self.config.get("train_split", None)
        train_split = SingleSplit(train_split) if train_split is not None else None
        precision = self.config.get("precision", None)
        fast_dev_run = self.config.get("fast_dev_run", False)
        verbose = self.config.get("verbose", False)
        num_workers = self.config.get("num_workers", 0)

        project_name = os.environ.get("WANDB_PROJECT", None)
        run_name = self.config.get("run_name", None)
        run_name = run_name if project_name is not None else None

        dataset_name = self.config["dataset"]["name"]
        model_name = self.config["model"]["name"]

        estimator = VibnetEstimator(
            wandb_project=project_name,
            wandb_name=run_name,
            wandb_group=f"{dataset_name}/{model_name}",
            max_epochs=max_epochs,
            iterator_train__batch_size=batch_size,
            iterator_train__num_workers=num_workers,
            iterator_valid__batch_size=batch_size,
            train_split=train_split,
            precision=precision,
            fast_dev_run=fast_dev_run,
            verbose=verbose,
            devices=1,
            accelerator="gpu" if torch.cuda.is_available() else "cpu",
            **estimator_parameters,
        )
        self.group_name_ = estimator.group_name
        return estimator

    def _get_estimator_ml(self) -> BaseEstimator:
        model_config = self.config["model"]
        model_class = _get_sklearn_class(model_config["name"])
        model_class_parameters = model_config.get("parameters", {})
        estimator = model_class(**model_class_parameters)

        parameter_grid = self.config.get("params_grid", None)
        if parameter_grid is not None:
            cv = StratifiedKFold(10, shuffle=False)
            estimator = GridSearchCV(
                estimator,
                param_grid=parameter_grid,
                cv=cv,
                n_jobs=-5,
                scoring="f1_macro",
            )

        return estimator

    def _get_dataset_ml(self) -> tuple[np.ndarray, np.ndarray]:
        deepdataset = self._get_dataset_deep()
        traindataset = TrainDataset(deepdataset, standardize=True)

        X = []
        length = len(traindataset)
        for i in range(length):
            feats, _ = traindataset[i]
            feats = feats.cpu().numpy().flatten()
            X.append(feats)

        X = np.vstack(feats)
        y = traindataset.targets
        return X, y

    @property
    def is_deep_learning(self) -> bool:
        return self.config["model"]["name"] in _DEEP_MODELS

    def get_estimator(self) -> BaseEstimator:
        if self.is_deep_learning:
            estimator = self._get_estimator_deep()
        else:
            estimator = self._get_estimator_ml()

        pipeline = self._add_scaler(estimator)
        return pipeline

    def get_dataset(self) -> DeepDataset | tuple[np.ndarray, np.ndarray]:
        if self.is_deep_learning:
            return self._get_dataset_deep()
        else:
            return self._get_dataset_ml()

    def get_deepdataset(self) -> DeepDataset:
        return self._get_dataset_deep()
=======
            [getattr(deep_transforms, t["name"])(**t["parameters"]) for t in transforms_config]
        )
        # Convert the raw dataset to deepdataset
        convertDataset(dataset=raw_dataset, transforms=transforms, dir_path=deep_root_dir)
        dataset = DeepDataset(deep_root_dir)
        # Resample the dataset if is needed
        if dataset_name in RESAMPLING_DATASETS:
            resampler = getattr(resampler_pkg, "Resampler" + dataset_name)()
            dataset = resampler.resample(dataset)
        return dataset
>>>>>>> 4cc57e85
<|MERGE_RESOLUTION|>--- conflicted
+++ resolved
@@ -1,34 +1,26 @@
 import os
+from typing import Any, Type
 from pathlib import Path
-from typing import Any, Type
-
+
+import yaml
 import numpy as np
 import torch
+import vibdata.raw as datasets
 import vibdata.deep.signal.transforms as deep_transforms
-import vibdata.raw as datasets
-import yaml
 from sklearn.base import BaseEstimator
 from sklearn.ensemble import RandomForestClassifier
+from sklearn.pipeline import Pipeline
+from sklearn.neighbors import KNeighborsClassifier
+from sklearn.preprocessing import StandardScaler
 from sklearn.model_selection import GridSearchCV, StratifiedKFold
-from sklearn.neighbors import KNeighborsClassifier
-from sklearn.pipeline import Pipeline
-from sklearn.preprocessing import StandardScaler
 from vibdata.deep.DeepDataset import DeepDataset, convertDataset
 
-<<<<<<< HEAD
+import vibnet.data.resampling as resampler_pkg
+from vibnet.models.M5 import M5
+from vibnet.models.model import Model
+from vibnet.utils.sklearn import SingleSplit, TrainDataset, VibnetEstimator, VibnetStandardScaler
+from vibnet.models.Resnet1d import resnet18, resnet34
 from vibnet.models.Alexnet1d import alexnet
-from vibnet.models.M5 import M5
-=======
-import vibnet.data.resampling as resampler_pkg
->>>>>>> 4cc57e85
-from vibnet.models.model import Model
-from vibnet.models.Resnet1d import resnet18, resnet34
-from vibnet.utils.sklearn import (
-    SingleSplit,
-    TrainDataset,
-    VibnetEstimator,
-    VibnetStandardScaler,
-)
 
 __all__ = ["Config", "ConfigSklearn"]
 
@@ -139,17 +131,15 @@
         # Get the transforms to be applied
         transforms_config = self.config["dataset"]["deep"]["transforms"]
         transforms = deep_transforms.Sequential(
-<<<<<<< HEAD
-            [
-                getattr(deep_transforms, t["name"])(**t["parameters"])
-                for t in transforms_config
-            ]
+            [getattr(deep_transforms, t["name"])(**t["parameters"]) for t in transforms_config]
         )
         # Convert the raw dataset to deepdataset
-        convertDataset(
-            dataset=raw_dataset, transforms=transforms, dir_path=deep_root_dir
-        )
-        dataset = DeepDataset(deep_root_dir, transforms)
+        convertDataset(dataset=raw_dataset, transforms=transforms, dir_path=deep_root_dir)
+        dataset = DeepDataset(deep_root_dir)
+        # Resample the dataset if is needed
+        if dataset_name in RESAMPLING_DATASETS:
+            resampler = getattr(resampler_pkg, "Resampler" + dataset_name)()
+            dataset = resampler.resample(dataset)
         return dataset
 
 
@@ -364,16 +354,4 @@
             return self._get_dataset_ml()
 
     def get_deepdataset(self) -> DeepDataset:
-        return self._get_dataset_deep()
-=======
-            [getattr(deep_transforms, t["name"])(**t["parameters"]) for t in transforms_config]
-        )
-        # Convert the raw dataset to deepdataset
-        convertDataset(dataset=raw_dataset, transforms=transforms, dir_path=deep_root_dir)
-        dataset = DeepDataset(deep_root_dir)
-        # Resample the dataset if is needed
-        if dataset_name in RESAMPLING_DATASETS:
-            resampler = getattr(resampler_pkg, "Resampler" + dataset_name)()
-            dataset = resampler.resample(dataset)
-        return dataset
->>>>>>> 4cc57e85
+        return self._get_dataset_deep()